use super::tokenizer::{Token, Symbol};

use std::fmt;
use std::iter::{Iterator, Peekable};

<<<<<<< HEAD
use num::{Zero, BigRational};
=======
use num::{Zero, Signed, Integer, BigRational};
use num::bigint::{Sign, ToBigInt};
>>>>>>> c48fae0c

#[derive(Debug, PartialEq)]
pub enum Expr {
	Number(BigRational),
	Name(String),
	Boolean(bool),
	BinaryExpr(Box<Expr>, Op, Box<Expr>)
}

#[derive(Debug, PartialEq)]
pub enum Op {
	Add,
	Subtract,
	Multiply,
	Adjacent,
	Divide,
	Modulus,
	Exponent,
	Equals
}

impl fmt::Display for Expr {
	fn fmt(&self, f: &mut fmt::Formatter) -> fmt::Result {
		match self {
			&Expr::Number(ref i) => {
				if f.alternate() {
					i.fmt(f)
				} else {
					fmt_ratio_decimal(i, f)
				}
			},
			&Expr::Name(ref n) => write!(f, "{}", n),
			&Expr::Boolean(ref b) => write!(f, "{}", b),
			&Expr::BinaryExpr(ref lhs, Op::Adjacent, ref rhs) => {
				write!(f, "(")?;
				lhs.fmt(f)?;
				write!(f, " ")?;
				rhs.fmt(f)?;
				write!(f, ")")
			},
			&Expr::BinaryExpr(ref lhs, ref op, ref rhs) => {
				write!(f, "(")?;
				lhs.fmt(f)?;
				write!(f, " ")?;
				op.fmt(f)?;
				write!(f, " ")?;
				rhs.fmt(f)?;
				write!(f, ")")
			}
		}
	}
}

fn fmt_ratio_decimal(r: &BigRational, f: &mut fmt::Formatter) -> fmt::Result {
	let precision = f.precision().unwrap_or(5);
	let base = 10.to_bigint().unwrap();

	let num = r.numer();
	let den = r.denom();

	if num.sign() == Sign::Minus { write!(f, "-")?; }

	let mut div = num.abs().div_rem(den);
	write!(f, "{}.", div.0)?;

	for _ in 0..precision {
		if div.1.is_zero() { break }
		div = (&base * div.1).div_rem(den);
		write!(f, "{}", div.0)?;
	}

	if !div.1.is_zero() {
		write!(f, "...")
	} else {
		Ok(())
	}
}

impl fmt::Display for Op {
	fn fmt(&self, f: &mut fmt::Formatter) -> fmt::Result {
		match self {
			&Op::Add => write!(f, "+"),
			&Op::Subtract => write!(f, "-"),
			&Op::Multiply => write!(f, "*"),
			&Op::Adjacent => write!(f, "*"),
			&Op::Divide => write!(f, "/"),
			&Op::Modulus => write!(f, "%"),
			&Op::Exponent => write!(f, "^"),
			&Op::Equals => write!(f, "="),
		}
	}
}

const UNARY_PRIORITY: u8 = 8;

fn get_precedence(symbol: &Symbol) -> (u8, u8) {
	match symbol {
		&Symbol::Equals => (3, 3),
		&Symbol::Add | &Symbol::Subtract => (6, 6),
		&Symbol::Multiply | &Symbol::Divide | &Symbol::Modulus => (7, 7),
		&Symbol::Exponent => (10, 9),
	}
}

pub fn parse(tokens: Vec<Token>) -> Result<Expr, String> {
	let mut it = tokens.iter().peekable();
	parse_expr(&mut it, 0)
}

fn parse_expr<'a, It>(it: &mut Peekable<It>, precedence: u8) -> Result<Expr, String>
	where It: Iterator<Item=&'a Token> {

	let mut expr = parse_prefix(it)?;

	while let Some(&next_token) = it.peek() {
		let (left_prec, right_prec) = match next_token {
			&Token::Operator(ref symbol) => get_precedence(symbol),
			&Token::LeftParen => break,
			&Token::RightParen => break,
			_ => {
				expr = Expr::BinaryExpr(
					Box::new(expr),
					Op::Adjacent,
					Box::new(parse_expr(it, 0)?) // FIXME: Is 0 the right precedence for this?
				);
				continue; // FIXME: Continue? Shouldn't this consume everything possible?
			}
		};

		if precedence >= left_prec {
			break;
		}

		expr = parse_infix(expr, it, right_prec)?;
	}

	Ok(expr)
}

fn parse_prefix<'a, It>(it: &mut Peekable<It>) -> Result<Expr, String>
	where It: Iterator<Item=&'a Token> {

	// TODO: Don't use Clone here
	match it.next() {
		Some(t) => match t {
			&Token::Integer(ref n) => {
				Ok(Expr::Number(n.clone()))
			},
			&Token::Name(ref n) => {
				Ok(Expr::Name(n.clone()))
			},
			&Token::Operator(Symbol::Subtract) => {
				Ok(Expr::BinaryExpr(
					Box::new(Expr::Number(BigRational::zero())),
					Op::Subtract,
					Box::new(parse_expr(it, UNARY_PRIORITY)?)))
			},
			&Token::LeftParen => {
				let result = parse_expr(it, 0);
				match it.next() {
					Some(&Token::RightParen) => result,
					_ => Err(String::from("Missing right parenthesis"))
				}
			},
			_ => Err(format!("Unexpected token: {:?}", t))
		},
		None => Err(String::from("No more tokens"))
	}
}

fn parse_infix<'a, It>(left: Expr, it: &mut Peekable<It>, precedence: u8) -> Result<Expr, String>
	where It: Iterator<Item=&'a Token> {

	match it.next() {
		Some(t) => match t {
			&Token::Operator(ref s) => {
				let op = match s {
					&Symbol::Add => Op::Add,
					&Symbol::Subtract => Op::Subtract,
					&Symbol::Multiply => Op::Multiply,
					&Symbol::Divide => Op::Divide,
					&Symbol::Modulus => Op::Modulus,
					&Symbol::Exponent => Op::Exponent,
					&Symbol::Equals => Op::Equals,
				};

				let right = parse_expr(it, precedence)?;

				Ok(Expr::BinaryExpr(
					Box::new(left),
					op,
					Box::new(right)))
			},
			_ => Err(format!("Unexpected token: {:?}", t))
		},
		None => Err(String::from("No more tokens"))
	}
}<|MERGE_RESOLUTION|>--- conflicted
+++ resolved
@@ -3,12 +3,8 @@
 use std::fmt;
 use std::iter::{Iterator, Peekable};
 
-<<<<<<< HEAD
-use num::{Zero, BigRational};
-=======
 use num::{Zero, Signed, Integer, BigRational};
 use num::bigint::{Sign, ToBigInt};
->>>>>>> c48fae0c
 
 #[derive(Debug, PartialEq)]
 pub enum Expr {
